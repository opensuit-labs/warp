# Copyright (c) 2022 NVIDIA CORPORATION.  All rights reserved.
# NVIDIA CORPORATION and its licensors retain all intellectual property
# and proprietary rights in and to this software, related documentation
# and any modifications thereto.  Any use, reproduction, disclosure or
# distribution of this software and related documentation without an express
# license agreement from NVIDIA CORPORATION is strictly prohibited.

import cProfile
import math
import sys
import timeit
import warnings
from typing import Any, Tuple, Union

import numpy as np

import warp as wp
import warp.types


def warp_showwarning(message, category, filename, lineno, file=None, line=None):
    """Version of warnings.showwarning that always prints to sys.stdout."""
    msg = warnings.WarningMessage(message, category, filename, lineno, sys.stdout, line)
    warnings._showwarnmsg_impl(msg)


def warn(message, category=None, stacklevel=1):
    with warnings.catch_warnings():
        warnings.simplefilter("default")  # Change the filter in this process
        warnings.showwarning = warp_showwarning
        warnings.warn(message, category, stacklevel + 1)  # Increment stacklevel by 1 since we are in a wrapper


<<<<<<< HEAD
=======
# expand a 7-vec to a tuple of arrays
def transform_expand(t):
    return wp.transform(np.array(t[0:3]), np.array(t[3:7]))

@wp.func
def quat_between_vectors(a: wp.vec3, b: wp.vec3) -> wp.quat:
    """
    Compute the quaternion that rotates vector a to vector b
    """
    a = wp.normalize(a)
    b = wp.normalize(b)
    c = wp.cross(a, b)
    d = wp.dot(a, b)
    q = wp.quat(c[0], c[1], c[2], 1.0 + d)
    return wp.normalize(q)


>>>>>>> f9795e1b
def array_scan(in_array, out_array, inclusive=True):
    if in_array.device != out_array.device:
        raise RuntimeError("Array storage devices do not match")

    if in_array.size != out_array.size:
        raise RuntimeError("Array storage sizes do not match")

    if in_array.dtype != out_array.dtype:
        raise RuntimeError("Array data types do not match")

    from warp.context import runtime

    if in_array.device.is_cpu:
        if in_array.dtype == wp.int32:
            runtime.core.array_scan_int_host(in_array.ptr, out_array.ptr, in_array.size, inclusive)
        elif in_array.dtype == wp.float32:
            runtime.core.array_scan_float_host(in_array.ptr, out_array.ptr, in_array.size, inclusive)
        else:
            raise RuntimeError("Unsupported data type")
    elif in_array.device.is_cuda:
        if in_array.dtype == wp.int32:
            runtime.core.array_scan_int_device(in_array.ptr, out_array.ptr, in_array.size, inclusive)
        elif in_array.dtype == wp.float32:
            runtime.core.array_scan_float_device(in_array.ptr, out_array.ptr, in_array.size, inclusive)
        else:
            raise RuntimeError("Unsupported data type")


def radix_sort_pairs(keys, values, count: int):
    if keys.device != values.device:
        raise RuntimeError("Array storage devices do not match")

    if keys.size < 2 * count or values.size < 2 * count:
        raise RuntimeError("Array storage must be large enough to contain 2*count elements")

    from warp.context import runtime

    if keys.device.is_cpu:
        if keys.dtype == wp.int32 and values.dtype == wp.int32:
            runtime.core.radix_sort_pairs_int_host(keys.ptr, values.ptr, count)
        else:
            raise RuntimeError("Unsupported data type")
    elif keys.device.is_cuda:
        if keys.dtype == wp.int32 and values.dtype == wp.int32:
            runtime.core.radix_sort_pairs_int_device(keys.ptr, values.ptr, count)
        else:
            raise RuntimeError("Unsupported data type")


def runlength_encode(values, run_values, run_lengths, run_count=None, value_count=None):
    if run_values.device != values.device or run_lengths.device != values.device:
        raise RuntimeError("Array storage devices do not match")

    if value_count is None:
        value_count = values.size

    if run_values.size < value_count or run_lengths.size < value_count:
        raise RuntimeError("Output array storage sizes must be at least equal to value_count")

    if values.dtype != run_values.dtype:
        raise RuntimeError("values and run_values data types do not match")

    if run_lengths.dtype != wp.int32:
        raise RuntimeError("run_lengths array must be of type int32")

    # User can provide a device output array for storing the number of runs
    # For convenience, if no such array is provided, number of runs is returned on host
    if run_count is None:
        host_return = True
        run_count = wp.empty(shape=(1,), dtype=int, device=values.device)
    else:
        host_return = False
        if run_count.device != values.device:
            raise RuntimeError("run_count storage device does not match other arrays")
        if run_count.dtype != wp.int32:
            raise RuntimeError("run_count array must be of type int32")

    from warp.context import runtime

    if values.device.is_cpu:
        if values.dtype == wp.int32:
            runtime.core.runlength_encode_int_host(
                values.ptr, run_values.ptr, run_lengths.ptr, run_count.ptr, value_count
            )
        else:
            raise RuntimeError("Unsupported data type")
    elif values.device.is_cuda:
        if values.dtype == wp.int32:
            runtime.core.runlength_encode_int_device(
                values.ptr, run_values.ptr, run_lengths.ptr, run_count.ptr, value_count
            )
        else:
            raise RuntimeError("Unsupported data type")

    if host_return:
        return int(run_count.numpy()[0])


def array_sum(values, out=None, value_count=None, axis=None):
    if value_count is None:
        if axis is None:
            value_count = values.size
        else:
            value_count = values.shape[axis]

    if axis is None:
        output_shape = (1,)
    else:

        def output_dim(ax, dim):
            return 1 if ax == axis else dim

        output_shape = tuple(output_dim(ax, dim) for ax, dim in enumerate(values.shape))

    type_length = wp.types.type_length(values.dtype)
    scalar_type = wp.types.type_scalar_type(values.dtype)

    # User can provide a device output array for storing the number of runs
    # For convenience, if no such array is provided, number of runs is returned on host
    if out is None:
        host_return = True
        out = wp.empty(shape=output_shape, dtype=values.dtype, device=values.device)
    else:
        host_return = False
        if out.device != values.device:
            raise RuntimeError("out storage device should match values array")
        if out.dtype != values.dtype:
            raise RuntimeError(f"out array should have type {values.dtype.__name__}")
        if out.shape != output_shape:
            raise RuntimeError(f"out array should have shape {output_shape}")

    from warp.context import runtime

    if values.device.is_cpu:
        if scalar_type == wp.float32:
            native_func = runtime.core.array_sum_float_host
        elif scalar_type == wp.float64:
            native_func = runtime.core.array_sum_double_host
        else:
            raise RuntimeError("Unsupported data type")
    elif values.device.is_cuda:
        if scalar_type == wp.float32:
            native_func = runtime.core.array_sum_float_device
        elif scalar_type == wp.float64:
            native_func = runtime.core.array_sum_double_device
        else:
            raise RuntimeError("Unsupported data type")

    if axis is None:
        stride = wp.types.type_size_in_bytes(values.dtype)
        native_func(values.ptr, out.ptr, value_count, stride, type_length)

        if host_return:
            return out.numpy()[0]
    else:
        stride = values.strides[axis]
        for idx in np.ndindex(output_shape):
            out_offset = sum(i * s for i, s in zip(idx, out.strides))
            val_offset = sum(i * s for i, s in zip(idx, values.strides))

            native_func(
                values.ptr + val_offset,
                out.ptr + out_offset,
                value_count,
                stride,
                type_length,
            )

        if host_return:
            return out


def array_inner(a, b, out=None, count=None, axis=None):
    if a.size != b.size:
        raise RuntimeError("Array storage sizes do not match")

    if a.device != b.device:
        raise RuntimeError("Array storage sizes do not match")

    if a.dtype != b.dtype:
        raise RuntimeError("Array data types do not match")

    if count is None:
        if axis is None:
            count = a.size
        else:
            count = a.shape[axis]

    if axis is None:
        output_shape = (1,)
    else:

        def output_dim(ax, dim):
            return 1 if ax == axis else dim

        output_shape = tuple(output_dim(ax, dim) for ax, dim in enumerate(a.shape))

    type_length = wp.types.type_length(a.dtype)
    scalar_type = wp.types.type_scalar_type(a.dtype)

    # User can provide a device output array for storing the number of runs
    # For convenience, if no such array is provided, number of runs is returned on host
    if out is None:
        host_return = True
        out = wp.empty(shape=output_shape, dtype=scalar_type, device=a.device)
    else:
        host_return = False
        if out.device != a.device:
            raise RuntimeError("out storage device should match values array")
        if out.dtype != scalar_type:
            raise RuntimeError(f"out array should have type {scalar_type.__name__}")
        if out.shape != output_shape:
            raise RuntimeError(f"out array should have shape {output_shape}")

    from warp.context import runtime

    if a.device.is_cpu:
        if scalar_type == wp.float32:
            native_func = runtime.core.array_inner_float_host
        elif scalar_type == wp.float64:
            native_func = runtime.core.array_inner_double_host
        else:
            raise RuntimeError("Unsupported data type")
    elif a.device.is_cuda:
        if scalar_type == wp.float32:
            native_func = runtime.core.array_inner_float_device
        elif scalar_type == wp.float64:
            native_func = runtime.core.array_inner_double_device
        else:
            raise RuntimeError("Unsupported data type")

    if axis is None:
        stride_a = wp.types.type_size_in_bytes(a.dtype)
        stride_b = wp.types.type_size_in_bytes(b.dtype)
        native_func(a.ptr, b.ptr, out.ptr, count, stride_a, stride_b, type_length)

        if host_return:
            return out.numpy()[0]
    else:
        stride_a = a.strides[axis]
        stride_b = b.strides[axis]

        for idx in np.ndindex(output_shape):
            out_offset = sum(i * s for i, s in zip(idx, out.strides))
            a_offset = sum(i * s for i, s in zip(idx, a.strides))
            b_offset = sum(i * s for i, s in zip(idx, b.strides))

            native_func(
                a.ptr + a_offset,
                b.ptr + b_offset,
                out.ptr + out_offset,
                count,
                stride_a,
                stride_b,
                type_length,
            )

        if host_return:
            return out


@wp.kernel
def _array_cast_kernel(
    dest: Any,
    src: Any,
):
    i = wp.tid()
    dest[i] = dest.dtype(src[i])


def array_cast(in_array, out_array, count=None):
    if in_array.device != out_array.device:
        raise RuntimeError("Array storage devices do not match")

    in_array_data_shape = getattr(in_array.dtype, "_shape_", ())
    out_array_data_shape = getattr(out_array.dtype, "_shape_", ())

    if in_array.ndim != out_array.ndim or in_array_data_shape != out_array_data_shape:
        # Number of dimensions or data type shape do not match.
        # Flatten arrays and do cast at the scalar level
        in_array = in_array.flatten()
        out_array = out_array.flatten()

        in_array_data_length = warp.types.type_length(in_array.dtype)
        out_array_data_length = warp.types.type_length(out_array.dtype)
        in_array_scalar_type = wp.types.type_scalar_type(in_array.dtype)
        out_array_scalar_type = wp.types.type_scalar_type(out_array.dtype)

        in_array = wp.array(
            data=None,
            ptr=in_array.ptr,
            capacity=in_array.capacity,
            owner=False,
            device=in_array.device,
            dtype=in_array_scalar_type,
            shape=in_array.shape[0] * in_array_data_length,
        )

        out_array = wp.array(
            data=None,
            ptr=out_array.ptr,
            capacity=out_array.capacity,
            owner=False,
            device=out_array.device,
            dtype=out_array_scalar_type,
            shape=out_array.shape[0] * out_array_data_length,
        )

        if count is not None:
            count *= in_array_data_length

    if count is None:
        count = in_array.size

    if in_array.ndim == 1:
        dim = count
    elif count < in_array.size:
        raise RuntimeError("Partial cast is not supported for arrays with more than one dimension")
    else:
        dim = in_array.shape

    if in_array.dtype == out_array.dtype:
        # Same data type, can simply copy
        wp.copy(dest=out_array, src=in_array, count=count)
    else:
        wp.launch(kernel=_array_cast_kernel, dim=dim, inputs=[out_array, in_array], device=out_array.device)


# code snippet for invoking cProfile
# cp = cProfile.Profile()
# cp.enable()
# for i in range(1000):
#     self.state = self.integrator.forward(self.model, self.state, self.sim_dt)

# cp.disable()
# cp.print_stats(sort='tottime')
# exit(0)


# helper kernels for initializing NVDB volumes from a dense array
@wp.kernel
def copy_dense_volume_to_nano_vdb_v(volume: wp.uint64, values: wp.array(dtype=wp.vec3, ndim=3)):
    i, j, k = wp.tid()
    wp.volume_store_v(volume, i, j, k, values[i, j, k])


@wp.kernel
def copy_dense_volume_to_nano_vdb_f(volume: wp.uint64, values: wp.array(dtype=wp.float32, ndim=3)):
    i, j, k = wp.tid()
    wp.volume_store_f(volume, i, j, k, values[i, j, k])


@wp.kernel
def copy_dense_volume_to_nano_vdb_i(volume: wp.uint64, values: wp.array(dtype=wp.int32, ndim=3)):
    i, j, k = wp.tid()
    wp.volume_store_i(volume, i, j, k, values[i, j, k])


# represent an edge between v0, v1 with connected faces f0, f1, and opposite vertex o0, and o1
# winding is such that first tri can be reconstructed as {v0, v1, o0}, and second tri as { v1, v0, o1 }
class MeshEdge:
    def __init__(self, v0, v1, o0, o1, f0, f1):
        self.v0 = v0  # vertex 0
        self.v1 = v1  # vertex 1
        self.o0 = o0  # opposite vertex 1
        self.o1 = o1  # opposite vertex 2
        self.f0 = f0  # index of tri1
        self.f1 = f1  # index of tri2


class MeshAdjacency:
    def __init__(self, indices, num_tris):
        # map edges (v0, v1) to faces (f0, f1)
        self.edges = {}
        self.indices = indices

        for index, tri in enumerate(indices):
            self.add_edge(tri[0], tri[1], tri[2], index)
            self.add_edge(tri[1], tri[2], tri[0], index)
            self.add_edge(tri[2], tri[0], tri[1], index)

    def add_edge(self, i0, i1, o, f):  # index1, index2, index3, index of triangle
        key = (min(i0, i1), max(i0, i1))
        edge = None

        if key in self.edges:
            edge = self.edges[key]

            if edge.f1 != -1:
                print("Detected non-manifold edge")
                return
            else:
                # update other side of the edge
                edge.o1 = o
                edge.f1 = f
        else:
            # create new edge with opposite yet to be filled
            edge = MeshEdge(i0, i1, o, -1, f, -1)

        self.edges[key] = edge

    def opposite_vertex(self, edge):
        pass


def mem_report(): #pragma: no cover
    def _mem_report(tensors, mem_type):
        """Print the selected tensors of type
        There are two major storage types in our major concern:
            - GPU: tensors transferred to CUDA devices
            - CPU: tensors remaining on the system memory (usually unimportant)
        Args:
            - tensors: the tensors of specified type
            - mem_type: 'CPU' or 'GPU' in current implementation"""
        total_numel = 0
        total_mem = 0
        visited_data = []
        for tensor in tensors:
            if tensor.is_sparse:
                continue
            # a data_ptr indicates a memory block allocated
            data_ptr = tensor.storage().data_ptr()
            if data_ptr in visited_data:
                continue
            visited_data.append(data_ptr)

            numel = tensor.storage().size()
            total_numel += numel
            element_size = tensor.storage().element_size()
            mem = numel * element_size / 1024 / 1024  # 32bit=4Byte, MByte
            total_mem += mem
            element_type = type(tensor).__name__
            size = tuple(tensor.size())

            # print('%s\t\t%s\t\t%.2f' % (
            #     element_type,
            #     size,
            #     mem) )
        print("Type: %s Total Tensors: %d \tUsed Memory Space: %.2f MBytes" % (mem_type, total_numel, total_mem))

    import gc

    import torch

    gc.collect()

    LEN = 65
    objects = gc.get_objects()
    # print('%s\t%s\t\t\t%s' %('Element type', 'Size', 'Used MEM(MBytes)') )
    tensors = [obj for obj in objects if torch.is_tensor(obj)]
    cuda_tensors = [t for t in tensors if t.is_cuda]
    host_tensors = [t for t in tensors if not t.is_cuda]
    _mem_report(cuda_tensors, "GPU")
    _mem_report(host_tensors, "CPU")
    print("=" * LEN)



class ScopedDevice:
    def __init__(self, device):
        self.device = wp.get_device(device)

    def __enter__(self):
        # save the previous default device
        self.saved_device = self.device.runtime.default_device

        # make this the default device
        self.device.runtime.default_device = self.device

        # make it the current CUDA device so that device alias "cuda" will evaluate to this device
        self.device.context_guard.__enter__()

        return self.device

    def __exit__(self, exc_type, exc_value, traceback):
        # restore original CUDA context
        self.device.context_guard.__exit__(exc_type, exc_value, traceback)

        # restore original target device
        self.device.runtime.default_device = self.saved_device


class ScopedStream:
    def __init__(self, stream):
        self.stream = stream
        if stream is not None:
            self.device = stream.device
            self.device_scope = ScopedDevice(self.device)

    def __enter__(self):
        if self.stream is not None:
            self.device_scope.__enter__()
            self.saved_stream = self.device.stream
            self.device.stream = self.stream

        return self.stream

    def __exit__(self, exc_type, exc_value, traceback):
        if self.stream is not None:
            self.device.stream = self.saved_stream
            self.device_scope.__exit__(exc_type, exc_value, traceback)


# timer utils
class ScopedTimer:
    indent = -1

    enabled = True

    def __init__(
        self,
        name,
        active=True,
        print=True,
        detailed=False,
        dict=None,
        use_nvtx=False,
        color="rapids",
        synchronize=False,
    ):
        """Context manager object for a timer

        Parameters:
            name (str): Name of timer
            active (bool): Enables this timer
            print (bool): At context manager exit, print elapsed time to sys.stdout
            detailed (bool): Collects additional profiling data using cProfile and calls ``print_stats()`` at context exit
            dict (dict): A dictionary of lists to which the elapsed time will be appended using ``name`` as a key
            use_nvtx (bool): If true, timing functionality is replaced by an NVTX range
            color (int or str): ARGB value (e.g. 0x00FFFF) or color name (e.g. 'cyan') associated with the NVTX range
            synchronize (bool): Synchronize the CPU thread with any outstanding CUDA work to return accurate GPU timings

        Attributes:
            elapsed (float): The duration of the ``with`` block used with this object
        """
        self.name = name
        self.active = active and self.enabled
        self.print = print
        self.detailed = detailed
        self.dict = dict
        self.use_nvtx = use_nvtx
        self.color = color
        self.synchronize = synchronize
        self.elapsed = 0.0

        if self.dict is not None:
            if name not in self.dict:
                self.dict[name] = []

    def __enter__(self):
        if self.active:
            if self.synchronize:
                wp.synchronize()

            if self.use_nvtx:
                import nvtx

                self.nvtx_range_id = nvtx.start_range(self.name, color=self.color)
                return

            self.start = timeit.default_timer()
            ScopedTimer.indent += 1

            if self.detailed:
                self.cp = cProfile.Profile()
                self.cp.clear()
                self.cp.enable()

        return self

    def __exit__(self, exc_type, exc_value, traceback):
        if self.active:
            if self.synchronize:
                wp.synchronize()

            if self.use_nvtx:
                import nvtx

                nvtx.end_range(self.nvtx_range_id)
                return

            if self.detailed:
                self.cp.disable()
                self.cp.print_stats(sort="tottime")

            self.elapsed = (timeit.default_timer() - self.start) * 1000.0

            if self.dict is not None:
                self.dict[self.name].append(self.elapsed)

            indent = ""
            for i in range(ScopedTimer.indent):
                indent += "\t"

            if self.print:
                print("{}{} took {:.2f} ms".format(indent, self.name, self.elapsed))

            ScopedTimer.indent -= 1<|MERGE_RESOLUTION|>--- conflicted
+++ resolved
@@ -31,8 +31,6 @@
         warnings.warn(message, category, stacklevel + 1)  # Increment stacklevel by 1 since we are in a wrapper
 
 
-<<<<<<< HEAD
-=======
 # expand a 7-vec to a tuple of arrays
 def transform_expand(t):
     return wp.transform(np.array(t[0:3]), np.array(t[3:7]))
@@ -50,7 +48,6 @@
     return wp.normalize(q)
 
 
->>>>>>> f9795e1b
 def array_scan(in_array, out_array, inclusive=True):
     if in_array.device != out_array.device:
         raise RuntimeError("Array storage devices do not match")
